/**
 *  @since 4.0.0
 *
 * (Single) Region plugin class
 *
 * Must be turned into an observer before instantiating. This is done in
 * `RegionsPlugin` (main plugin class).
 *
 * @extends {Observer}
 */
export class Region {
    constructor(params, regionsUtils, ws) {
        this.wavesurfer = ws;
        this.wrapper = ws.drawer.wrapper;
        this.util = ws.util;
        this.style = this.util.style;
        this.regionsUtil = regionsUtils;

        this.id = params.id == null ? ws.util.getId() : params.id;
        this.start = Number(params.start) || 0;
        this.end =
            params.end == null
                ? // small marker-like region
                this.start +
                  (4 / this.wrapper.scrollWidth) * this.wavesurfer.getDuration()
                : Number(params.end);
        this.resize =
            params.resize === undefined ? true : Boolean(params.resize);
        this.drag = params.drag === undefined ? true : Boolean(params.drag);
        // reflect resize and drag state of region for region-updated listener
        this.isResizing = false;
        this.isDragging = false;
        this.loop = Boolean(params.loop);
        this.color = params.color || 'rgba(0, 0, 0, 0.1)';
        // The left and right handleStyle properties can be set to 'none' for
        // no styling or can be assigned an object containing CSS properties.
        this.handleStyle = params.handleStyle || {
            left: {},
            right: {}
        };
        this.handleLeftEl = null;
        this.handleRightEl = null;
        this.data = params.data || {};
        this.attributes = params.attributes || {};

        this.maxLength = params.maxLength;
        this.minLength = params.minLength;
        this._onRedraw = () => this.updateRender();

        this.scroll = params.scroll !== false && ws.params.scrollParent;
        this.scrollSpeed = params.scrollSpeed || 1;
        this.scrollThreshold = params.scrollThreshold || 10;
        // Determines whether the context menu is prevented from being opened.
        this.preventContextMenu =
            params.preventContextMenu === undefined
                ? false
                : Boolean(params.preventContextMenu);

        // select channel ID to set region
        let channelIdx =
            params.channelIdx == null ? -1 : parseInt(params.channelIdx);
        this.regionHeight = '100%';
        this.marginTop = '0px';

        if (channelIdx !== -1) {
            let channelCount =
                this.wavesurfer.backend.buffer != null
                    ? this.wavesurfer.backend.buffer.numberOfChannels
                    : -1;
            if (channelCount >= 0 && channelIdx < channelCount) {
                this.regionHeight = Math.floor((1 / channelCount) * 100) + '%';
                this.marginTop =
                    this.wavesurfer.getHeight() * channelIdx + 'px';
            }
        }

        this.formatTimeCallback = params.formatTimeCallback;

        this.bindInOut();
        this.render();
        this.wavesurfer.on('zoom', this._onRedraw);
        this.wavesurfer.on('redraw', this._onRedraw);
        this.wavesurfer.fireEvent('region-created', this);
    }

    /* Update region params. */
    update(params) {
        if (params.start != null) {
            this.start = Number(params.start);
        }
        if (params.end != null) {
            this.end = Number(params.end);
        }
        if (params.loop != null) {
            this.loop = Boolean(params.loop);
        }
        if (params.color != null) {
            this.color = params.color;
        }
        if (params.handleStyle != null) {
            this.handleStyle = params.handleStyle;
        }
        if (params.data != null) {
            this.data = params.data;
        }
        if (params.resize != null) {
            this.resize = Boolean(params.resize);
            this.updateHandlesResize(this.resize);
        }
        if (params.drag != null) {
            this.drag = Boolean(params.drag);
        }
        if (params.maxLength != null) {
            this.maxLength = Number(params.maxLength);
        }
        if (params.minLength != null) {
            this.minLength = Number(params.minLength);
        }
        if (params.attributes != null) {
            this.attributes = params.attributes;
        }

        this.updateRender();
        this.fireEvent('update');
        this.wavesurfer.fireEvent('region-updated', this);
    }

    /* Remove a single region. */
    remove() {
        if (this.element) {
            this.wrapper.removeChild(this.element);
            this.element = null;
            this.fireEvent('remove');
            this.wavesurfer.un('zoom', this._onRedraw);
            this.wavesurfer.un('redraw', this._onRedraw);
            this.wavesurfer.fireEvent('region-removed', this);
        }
    }

    /**
     * Play the audio region.
     * @param {number} start Optional offset to start playing at
     */
    play(start) {
        const s = start || this.start;
        this.wavesurfer.play(s, this.end);
        this.fireEvent('play');
        this.wavesurfer.fireEvent('region-play', this);
    }

    /**
     * Play the audio region in a loop.
     * @param {number} start Optional offset to start playing at
     * */
    playLoop(start) {
        this.loop = true;
        this.play(start);
    }

    /**
     * Set looping on/off.
     * @param {boolean} loop True if should play in loop
     */
    setLoop(loop) {
        this.loop = loop;
    }

    /* Render a region as a DOM element. */
    render() {
        const regionEl = document.createElement('region');

        regionEl.className = 'wavesurfer-region';
        regionEl.title = this.formatTime(this.start, this.end);
        regionEl.setAttribute('data-id', this.id);

        for (const attrname in this.attributes) {
            regionEl.setAttribute(
                'data-region-' + attrname,
                this.attributes[attrname]
            );
        }

        this.style(regionEl, {
            position: 'absolute',
            zIndex: 2,
            height: this.regionHeight,
            top: this.marginTop
        });

        /* Resize handles */
        if (this.resize) {
<<<<<<< HEAD
            this.handleLeft = regionEl.appendChild(
                document.createElement('handle')
            );
            this.handleRight = regionEl.appendChild(
                document.createElement('handle')
            );

            this.handleLeft.className = 'wavesurfer-handle wavesurfer-handle-start';
            this.handleRight.className = 'wavesurfer-handle wavesurfer-handle-end';
=======
            this.handleLeftEl = regionEl.appendChild(
                document.createElement('handle')
            );
            this.handleRightEl = regionEl.appendChild(
                document.createElement('handle')
            );

            this.handleLeftEl.className = 'wavesurfer-handle wavesurfer-handle-start';
            this.handleRightEl.className = 'wavesurfer-handle wavesurfer-handle-end';
>>>>>>> d857abb9

            // Default CSS properties for both handles.
            const css = {
                cursor: 'col-resize',
                position: 'absolute',
                top: '0px',
                width: '2px',
                height: '100%',
                backgroundColor: 'rgba(0, 0, 0, 1)'
            };

            // Merge CSS properties per handle.
            const handleLeftCss =
                this.handleStyle.left !== 'none'
                    ? Object.assign({ left: '0px' }, css, this.handleStyle.left)
                    : null;
            const handleRightCss =
                this.handleStyle.right !== 'none'
                    ? Object.assign(
                        { right: '0px' },
                        css,
                        this.handleStyle.right
                    )
                    : null;

            if (handleLeftCss) {
<<<<<<< HEAD
                this.style(this.handleLeft, handleLeftCss);
            }

            if (handleRightCss) {
                this.style(this.handleRight, handleRightCss);
=======
                this.style(this.handleLeftEl, handleLeftCss);
            }

            if (handleRightCss) {
                this.style(this.handleRightEl, handleRightCss);
>>>>>>> d857abb9
            }
        }

        this.element = this.wrapper.appendChild(regionEl);
        this.updateRender();
        this.bindEvents(regionEl);
    }

    formatTime(start, end) {
        if (this.formatTimeCallback) {
            return this.formatTimeCallback(start, end);
        }
        return (start == end ? [start] : [start, end])
            .map((time) =>
                [
                    Math.floor((time % 3600) / 60), // minutes
                    ('00' + Math.floor(time % 60)).slice(-2) // seconds
                ].join(':')
            )
            .join('-');
    }

    getWidth() {
        return this.wavesurfer.drawer.width / this.wavesurfer.params.pixelRatio;
    }

    /* Update element's position, width, color. */
    updateRender() {
        // duration varies during loading process, so don't overwrite important data
        const dur = this.wavesurfer.getDuration();
        const width = this.getWidth();

        var startLimited = this.start;
        var endLimited = this.end;
        if (startLimited < 0) {
            startLimited = 0;
            endLimited = endLimited - startLimited;
        }
        if (endLimited > dur) {
            endLimited = dur;
            startLimited = dur - (endLimited - startLimited);
        }

        if (this.minLength != null) {
            endLimited = Math.max(startLimited + this.minLength, endLimited);
        }

        if (this.maxLength != null) {
            endLimited = Math.min(startLimited + this.maxLength, endLimited);
        }

        if (this.element != null) {
            // Calculate the left and width values of the region such that
            // no gaps appear between regions.
            const left = Math.round((startLimited / dur) * width);
            const regionWidth = Math.round((endLimited / dur) * width) - left;

            this.style(this.element, {
                left: left + 'px',
                width: regionWidth + 'px',
                backgroundColor: this.color,
                cursor: this.drag ? 'move' : 'default'
            });

            for (const attrname in this.attributes) {
                this.element.setAttribute(
                    'data-region-' + attrname,
                    this.attributes[attrname]
                );
            }

            /* Restyle/resize handles */
            if (this.resize) {
                this.handleLeft.className = 'wavesurfer-handle wavesurfer-handle-start';
                this.handleRight.className = 'wavesurfer-handle wavesurfer-handle-end';

                // Default CSS properties for both handles.
                const css = {
                    cursor: 'col-resize',
                    position: 'absolute',
                    top: '0px',
                    width: '1%',
                    maxWidth: '4px',
                    height: '100%',
                    backgroundColor: 'rgba(0, 0, 0, 1)'
                };

                // Merge CSS properties per handle.
                const handleLeftCss =
                    this.handleStyle.left !== 'none'
                        ? Object.assign({ left: '0px' }, css, this.handleStyle.left)
                        : null;
                const handleRightCss =
                    this.handleStyle.right !== 'none'
                        ? Object.assign(
                            { right: '0px' },
                            css,
                            this.handleStyle.right
                        )
                        : null;

                if (handleLeftCss) {
                    this.style(this.handleLeft, handleLeftCss);
                }

                if (handleRightCss) {
                    this.style(this.handleRight, handleRightCss);
                }
            }

            this.element.title = this.formatTime(this.start, this.end);
        }
    }

    /* Bind audio events. */
    bindInOut() {
        this.firedIn = false;
        this.firedOut = false;

        const onProcess = (time) => {
            let start = Math.round(this.start * 10) / 10;
            let end = Math.round(this.end * 10) / 10;
            time = Math.round(time * 10) / 10;

            if (
                !this.firedOut &&
                this.firedIn &&
                (start > time || end <= time)
            ) {
                this.firedOut = true;
                this.firedIn = false;
                this.fireEvent('out');
                this.wavesurfer.fireEvent('region-out', this);
            }
            if (!this.firedIn && start <= time && end > time) {
                this.firedIn = true;
                this.firedOut = false;
                this.fireEvent('in');
                this.wavesurfer.fireEvent('region-in', this);
            }
        };

        this.wavesurfer.backend.on('audioprocess', onProcess);

        this.on('remove', () => {
            this.wavesurfer.backend.un('audioprocess', onProcess);
        });

        /* Loop playback. */
        this.on('out', () => {
            if (this.loop) {
                const realTime = this.wavesurfer.getCurrentTime();
                if (realTime >= this.start && realTime <= this.end) {
                    this.wavesurfer.play(this.start);
                }
            }
        });
    }

    /* Bind DOM events. */
    bindEvents() {
        const preventContextMenu = this.preventContextMenu;

        this.element.addEventListener('mouseenter', (e) => {
            this.fireEvent('mouseenter', e);
            this.wavesurfer.fireEvent('region-mouseenter', this, e);
        });

        this.element.addEventListener('mouseleave', (e) => {
            this.fireEvent('mouseleave', e);
            this.wavesurfer.fireEvent('region-mouseleave', this, e);
        });

        this.element.addEventListener('click', (e) => {
            e.preventDefault();
            this.fireEvent('click', e);
            this.wavesurfer.fireEvent('region-click', this, e);
        });

        this.element.addEventListener('dblclick', (e) => {
            e.stopPropagation();
            e.preventDefault();
            this.fireEvent('dblclick', e);
            this.wavesurfer.fireEvent('region-dblclick', this, e);
        });

        this.element.addEventListener('contextmenu', (e) => {
            if (preventContextMenu) {
                e.preventDefault();
            }
            this.fireEvent('contextmenu', e);
            this.wavesurfer.fireEvent('region-contextmenu', this, e);
        });

        /* Drag or resize on mousemove. */
        if (this.drag || this.resize) {
            this.bindDragEvents();
        }
    }

    bindDragEvents() {
        const container = this.wavesurfer.drawer.container;
        const scrollSpeed = this.scrollSpeed;
        const scrollThreshold = this.scrollThreshold;
        let startTime;
        let touchId;
        let drag;
        let maxScroll;
        let resize;
        let updated = false;
        let scrollDirection;
        let wrapperRect;
        let regionLeftHalfTime;
        let regionRightHalfTime;

        // Scroll when the user is dragging within the threshold
        const edgeScroll = (e) => {
            const duration = this.wavesurfer.getDuration();
            if (!scrollDirection || (!drag && !resize)) {
                return;
            }

            // Update scroll position
            let scrollLeft =
                this.wrapper.scrollLeft + scrollSpeed * scrollDirection;
            this.wrapper.scrollLeft = scrollLeft = Math.min(
                maxScroll,
                Math.max(0, scrollLeft)
            );

            // Get the currently selected time according to the mouse position
            const time = this.regionsUtil.getRegionSnapToGridValue(
                this.wavesurfer.drawer.handleEvent(e) * duration
            );
            const delta = time - startTime;
            startTime = time;

            // Continue dragging or resizing
            drag ? this.onDrag(delta) : this.onResize(delta, resize);

            // Repeat
            window.requestAnimationFrame(() => {
                edgeScroll(e);
            });
        };

        const onDown = (e) => {
            const duration = this.wavesurfer.getDuration();
            if (e.touches && e.touches.length > 1) {
                return;
            }
            touchId = e.targetTouches ? e.targetTouches[0].identifier : null;

            // stop the event propagation, if this region is resizable or draggable
            // and the event is therefore handled here.
            if (this.drag || this.resize) {
                e.stopPropagation();
            }

            // Store the selected startTime we begun dragging or resizing
            startTime = this.regionsUtil.getRegionSnapToGridValue(
                this.wavesurfer.drawer.handleEvent(e, true) * duration
            );

            // Store the selected point of contact when we begin dragging
            regionLeftHalfTime = startTime - this.start;
            regionRightHalfTime = this.end - startTime;

            // Store for scroll calculations
            maxScroll = this.wrapper.scrollWidth - this.wrapper.clientWidth;
            wrapperRect = this.wrapper.getBoundingClientRect();

            this.isResizing = false;
            this.isDragging = false;
            if (e.target.tagName.toLowerCase() === 'handle') {
                this.isResizing = true;
                resize = e.target.classList.contains('wavesurfer-handle-start')
                    ? 'start'
                    : 'end';
            } else {
                this.isDragging = true;
                drag = true;
                resize = false;
            }
        };
        const onUp = (e) => {
            if (e.touches && e.touches.length > 1) {
                return;
            }

            if (drag || resize) {
                this.isDragging = false;
                this.isResizing = false;
                drag = false;
                scrollDirection = null;
                resize = false;
            }

            if (updated) {
                updated = false;
                this.util.preventClick();
                this.fireEvent('update-end', e);
                this.wavesurfer.fireEvent('region-update-end', this, e);
            }
        };
        const onMove = (e) => {
            const duration = this.wavesurfer.getDuration();

            if (e.touches && e.touches.length > 1) {
                return;
            }
            if (e.targetTouches && e.targetTouches[0].identifier != touchId) {
                return;
            }
            if (!drag && !resize) {
                return;
            }

            const oldTime = startTime;
            let time = this.regionsUtil.getRegionSnapToGridValue(
                this.wavesurfer.drawer.handleEvent(e) * duration
            );

            if (drag) {
                // To maintain relative cursor start point while dragging
                const maxEnd = this.wavesurfer.getDuration();
                if (time > maxEnd - regionRightHalfTime) {
                    time = maxEnd - regionRightHalfTime;
                }

                if (time - regionLeftHalfTime < 0) {
                    time = regionLeftHalfTime;
                }
            }

            if (resize) {
                // To maintain relative cursor start point while resizing
                // we have to handle for minLength
                let minLength = this.minLength;
                if (!minLength) {
                    minLength = 0;
                }

                if (resize === 'start') {
                    if (time > this.end - minLength) {
                        time = this.end - minLength;
                    }

                    if (time < 0) {
                        time = 0;
                    }
                } else if (resize === 'end') {
                    if (time < this.start + minLength) {
                        time = this.start + minLength;
                    }

                    if (time > duration) {
                        time = duration;
                    }
                }
            }

            let delta = time - startTime;
            startTime = time;

            // Drag
            if (this.drag && drag) {
                updated = updated || !!delta;
                this.onDrag(delta);
            }

            // Resize
            if (this.resize && resize) {
                updated = updated || !!delta;
                this.onResize(delta, resize);
            }

            if (
                this.scroll &&
                container.clientWidth < this.wrapper.scrollWidth
            ) {
                if (drag) {
                    // The threshold is not between the mouse and the container edge
                    // but is between the region and the container edge
                    const regionRect = this.element.getBoundingClientRect();
                    let x = regionRect.left - wrapperRect.left;

                    // Check direction
                    if (time < oldTime && x >= 0) {
                        scrollDirection = -1;
                    } else if (
                        time > oldTime &&
                        x + regionRect.width <= wrapperRect.right
                    ) {
                        scrollDirection = 1;
                    }

                    // Check that we are still beyond the threshold
                    if (
                        (scrollDirection === -1 && x > scrollThreshold) ||
                        (scrollDirection === 1 &&
                            x + regionRect.width <
                                wrapperRect.right - scrollThreshold)
                    ) {
                        scrollDirection = null;
                    }
                } else {
                    // Mouse based threshold
                    let x = e.clientX - wrapperRect.left;

                    // Check direction
                    if (x <= scrollThreshold) {
                        scrollDirection = -1;
                    } else if (x >= wrapperRect.right - scrollThreshold) {
                        scrollDirection = 1;
                    } else {
                        scrollDirection = null;
                    }
                }

                if (scrollDirection) {
                    edgeScroll(e);
                }
            }
        };

        this.element.addEventListener('mousedown', onDown);
        this.element.addEventListener('touchstart', onDown);

        document.body.addEventListener('mousemove', onMove);
        document.body.addEventListener('touchmove', onMove);

        document.body.addEventListener('mouseup', onUp);
        document.body.addEventListener('touchend', onUp);

        this.on('remove', () => {
            document.body.removeEventListener('mouseup', onUp);
            document.body.removeEventListener('touchend', onUp);
            document.body.removeEventListener('mousemove', onMove);
            document.body.removeEventListener('touchmove', onMove);
        });

        this.wavesurfer.on('destroy', () => {
            document.body.removeEventListener('mouseup', onUp);
            document.body.removeEventListener('touchend', onUp);
        });
    }

    onDrag(delta) {
        const maxEnd = this.wavesurfer.getDuration();
        if (this.end + delta > maxEnd) {
            delta = maxEnd - this.end;
        }

        if (this.start + delta < 0) {
            delta = this.start * -1;
        }

        this.update({
            start: this.start + delta,
            end: this.end + delta
        });
    }

    /**
     * @example
     * onResize(-5, 'start') // Moves the start point 5 seconds back
     * onResize(0.5, 'end') // Moves the end point 0.5 seconds forward
     *
     * @param {number} delta How much to add or subtract, given in seconds
     * @param {string} direction 'start 'or 'end'
     */
    onResize(delta, direction) {
        const duration = this.wavesurfer.getDuration();
        if (direction === 'start') {
            // Check if changing the start by the given delta would result in the region being smaller than minLength
            // Ignore cases where we are making the region wider rather than shrinking it
            if (delta > 0 && this.end - (this.start + delta) < this.minLength) {
                delta = this.end - this.minLength - this.start;
            }

            if (delta < 0 && (this.start + delta) < 0) {
                delta = this.start * -1;
            }

            this.update({
                start: Math.min(this.start + delta, this.end),
                end: Math.max(this.start + delta, this.end)
            });
        } else {
            // Check if changing the end by the given delta would result in the region being smaller than minLength
            // Ignore cases where we are making the region wider rather than shrinking it
            if (delta < 0 && this.end + delta - this.start < this.minLength) {
                delta = this.start + this.minLength - this.end;
            }

            if (delta > 0 && (this.end + delta) > duration) {
                delta = duration - this.end;
            }

            this.update({
                start: Math.min(this.end + delta, this.start),
                end: Math.max(this.end + delta, this.start)
            });
        }
    }

    updateHandlesResize(resize) {
        const cursorStyle = resize ? 'col-resize' : 'auto';

        this.handleLeftEl && this.style(this.handleLeftEl, { cursor: cursorStyle });
        this.handleRightEl && this.style(this.handleRightEl, { cursor: cursorStyle });
    }
}<|MERGE_RESOLUTION|>--- conflicted
+++ resolved
@@ -189,17 +189,6 @@
 
         /* Resize handles */
         if (this.resize) {
-<<<<<<< HEAD
-            this.handleLeft = regionEl.appendChild(
-                document.createElement('handle')
-            );
-            this.handleRight = regionEl.appendChild(
-                document.createElement('handle')
-            );
-
-            this.handleLeft.className = 'wavesurfer-handle wavesurfer-handle-start';
-            this.handleRight.className = 'wavesurfer-handle wavesurfer-handle-end';
-=======
             this.handleLeftEl = regionEl.appendChild(
                 document.createElement('handle')
             );
@@ -209,7 +198,6 @@
 
             this.handleLeftEl.className = 'wavesurfer-handle wavesurfer-handle-start';
             this.handleRightEl.className = 'wavesurfer-handle wavesurfer-handle-end';
->>>>>>> d857abb9
 
             // Default CSS properties for both handles.
             const css = {
@@ -236,19 +224,11 @@
                     : null;
 
             if (handleLeftCss) {
-<<<<<<< HEAD
-                this.style(this.handleLeft, handleLeftCss);
-            }
-
-            if (handleRightCss) {
-                this.style(this.handleRight, handleRightCss);
-=======
                 this.style(this.handleLeftEl, handleLeftCss);
             }
 
             if (handleRightCss) {
                 this.style(this.handleRightEl, handleRightCss);
->>>>>>> d857abb9
             }
         }
 
